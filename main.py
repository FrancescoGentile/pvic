"""
Utilities for training, testing and caching results
for HICO-DET and V-COCO evaluations.

Fred Zhang <frederic.zhang@anu.edu.au>

The Australian National University
Microsoft Research Asia
"""

import os
import sys
import torch
import random
import warnings
import argparse
import numpy as np
import torch.distributed as dist
import torch.multiprocessing as mp
from torch.utils.data import DataLoader, DistributedSampler

from upt import build_detector
from utils import custom_collate, CustomisedDLE, DataFactory

warnings.filterwarnings("ignore")

def main(rank, args):

    dist.init_process_group(
        backend="nccl",
        init_method="env://",
        world_size=args.world_size,
        rank=rank
    )

    # Fix seed
    seed = args.seed + dist.get_rank()
    torch.manual_seed(seed)
    np.random.seed(seed)
    random.seed(seed)

    torch.cuda.set_device(rank)

    trainset = DataFactory(
        name=args.dataset, partition=args.partitions[0],
        data_root=args.data_root, k=args.k
    )
    testset = DataFactory(
        name=args.dataset, partition=args.partitions[1],
        data_root=args.data_root, k=args.k
    )

    train_loader = DataLoader(
        dataset=trainset,
        collate_fn=custom_collate, batch_size=args.batch_size // args.world_size,
        num_workers=args.num_workers, pin_memory=True, drop_last=True,
        sampler=DistributedSampler(
            trainset, 
            num_replicas=args.world_size, 
            rank=rank)
    )
    test_loader = DataLoader(
        dataset=testset,
        collate_fn=custom_collate, batch_size=args.batch_size // args.world_size,
        num_workers=args.num_workers, pin_memory=True, drop_last=True,
        sampler=DistributedSampler(
            testset,
            num_replicas=args.world_size,
            rank=rank)
    )

    if args.dataset == 'hicodet':
<<<<<<< HEAD
        object_to_target = train_loader.dataset.dataset.object_to_verb
=======
        object_to_target = np.asarray(train_loader.dataset.dataset.class_corr)[:, 1].tolist()
>>>>>>> ba6623fa
        args.num_verbs = 117
        args.num_triplets = 600
    elif args.dataset == 'vcoco':
        # TODO add obj_to_triplet, number of triplets
        object_to_target = list(train_loader.dataset.dataset.object_to_action.values())
        args.num_verbs = 24
    
    upt = build_detector(args, object_to_target)

    if os.path.exists(args.resume):
        print(f"=> Rank {rank}: continue from saved checkpoint {args.resume}")
        checkpoint = torch.load(args.resume, map_location='cpu')
        upt.load_state_dict(checkpoint['model_state_dict'])
    else:
        print(f"=> Rank {rank}: start from a randomly initialised model")

    engine = CustomisedDLE(upt, train_loader, test_loader, args)

    if args.cache:
        if args.dataset == 'hicodet':
            engine.cache_hico(test_loader, args.output_dir)
        elif args.dataset == 'vcoco':
            engine.cache_vcoco(test_loader, args.output_dir)
        return

    if args.eval:
        if args.dataset == 'vcoco':
            raise NotImplementedError(f"Evaluation on V-COCO has not been implemented.")
        ap = engine.test_hico()
        if rank == 0:
            # Fetch indices for rare and non-rare classes
            rare = trainset.dataset.rare
            non_rare = trainset.dataset.non_rare
            print(
                f"The mAP is {ap.mean():.4f},"
                f" rare: {ap[rare].mean():.4f},"
                f" none-rare: {ap[non_rare].mean():.4f}"
            )
        return

    upt.freeze_detector()
    param_dicts = [{"params": [p for p in upt.parameters() if p.requires_grad]}]
    optim = torch.optim.AdamW(param_dicts, lr=args.lr_head, weight_decay=args.weight_decay)
    lr_scheduler = torch.optim.lr_scheduler.StepLR(optim, args.lr_drop, gamma=args.lr_drop_factor)
    # Override optimiser and learning rate scheduler
    engine.update_state_key(optimizer=optim, lr_scheduler=lr_scheduler)

    engine(args.epochs)

@torch.no_grad()
def sanity_check(args):
    dataset = DataFactory(name='hicodet', partition=args.partitions[0], data_root=args.data_root)
    args.num_verbs = 117
    args.num_triplets = 600
<<<<<<< HEAD
    object_to_target = dataset.dataset.object_to_verb
    upt = build_detector(args, object_to_target)
=======
    triplet_to_obj = np.asarray(dataset.dataset.class_corr)[:, 1].tolist()
    upt = build_detector(args, triplet_to_obj)
>>>>>>> ba6623fa
    if args.eval:
        upt.eval()

    image, trip_cands, target = dataset[0]
    outputs = upt([image], [trip_cands], targets=[target])

if __name__ == '__main__':
    
    parser = argparse.ArgumentParser()
    parser.add_argument('--lr-head', default=1e-4, type=float)
    parser.add_argument('--batch-size', default=16, type=int)
    parser.add_argument('--weight-decay', default=1e-4, type=float)
    parser.add_argument('--epochs', default=20, type=int)
    parser.add_argument('--lr-drop', default=10, type=int)
    parser.add_argument('--lr-drop-factor', default=0.1, type=float)
    parser.add_argument('--clip-max-norm', default=0.1, type=float)

    parser.add_argument('--backbone', default='resnet50', type=str)
    parser.add_argument('--dilation', action='store_true')
    parser.add_argument('--position-embedding', default='sine', type=str, choices=('sine', 'learned'))

    parser.add_argument('--repr-dim', default=384, type=int)
    parser.add_argument('--hidden-dim', default=256, type=int)
    parser.add_argument('--enc-layers', default=6, type=int)
    parser.add_argument('--dec-layers', default=6, type=int)
    parser.add_argument('--dim-feedforward', default=2048, type=int)
    parser.add_argument('--dropout', default=0.1, type=float)
    parser.add_argument('--nheads', default=8, type=int)
    parser.add_argument('--num-queries', default=100, type=int)
    parser.add_argument('--pre-norm', action='store_true')

    parser.add_argument('--triplet-dec-layers', default=4, type=int)
    parser.add_argument('--triplet-embeds', required=True, type=str)
    parser.add_argument('--k', default=50, type=int)

    parser.add_argument('--no-aux-loss', dest='aux_loss', action='store_false')
    parser.add_argument('--set-cost-class', default=1, type=float)
    parser.add_argument('--set-cost-bbox', default=5, type=float)
    parser.add_argument('--set-cost-giou', default=2, type=float)
    parser.add_argument('--bbox-loss-coef', default=5, type=float)
    parser.add_argument('--giou-loss-coef', default=2, type=float)
    parser.add_argument('--eos-coef', default=0.1, type=float,
                        help="Relative classification weight of the no-object class")

    parser.add_argument('--alpha', default=0.5, type=float)
    parser.add_argument('--gamma', default=0.2, type=float)

    parser.add_argument('--dataset', default='hicodet', type=str)
    parser.add_argument('--partitions', nargs='+', default=['train2015', 'test2015'], type=str)
    parser.add_argument('--num-workers', default=2, type=int)
    parser.add_argument('--data-root', default='./hicodet')
    parser.add_argument('--output-dir', default='checkpoints')
    parser.add_argument('--pretrained', default='', help='Path to a pretrained detector')
    parser.add_argument('--resume', default='', help='Resume from a model')

    parser.add_argument('--use-wandb', default=False, action='store_true')

    # training parameters
    parser.add_argument('--device', default='cuda',
                        help='device to use for training / testing')
    parser.add_argument('--port', default='1234', type=str)
    parser.add_argument('--seed', default=66, type=int)
    parser.add_argument('--print-interval', default=100, type=int)
    parser.add_argument('--world-size', default=8, type=int)
    parser.add_argument('--eval', action='store_true')
    parser.add_argument('--cache', action='store_true')
    parser.add_argument('--sanity', action='store_true')
    parser.add_argument('--box-score-thresh', default=0.2, type=float)
    parser.add_argument('--fg-iou-thresh', default=0.5, type=float)
    parser.add_argument('--min-instances', default=3, type=int)
    parser.add_argument('--max-instances', default=15, type=int)

    args = parser.parse_args()
    print(args)

    if args.sanity:
        sanity_check(args)
        sys.exit()
    if not args.use_wandb:
        os.environ["WANDB_MODE"] = "disabled"

    os.environ["MASTER_ADDR"] = "localhost"
    os.environ["MASTER_PORT"] = args.port

    mp.spawn(main, nprocs=args.world_size, args=(args,))<|MERGE_RESOLUTION|>--- conflicted
+++ resolved
@@ -70,11 +70,7 @@
     )
 
     if args.dataset == 'hicodet':
-<<<<<<< HEAD
         object_to_target = train_loader.dataset.dataset.object_to_verb
-=======
-        object_to_target = np.asarray(train_loader.dataset.dataset.class_corr)[:, 1].tolist()
->>>>>>> ba6623fa
         args.num_verbs = 117
         args.num_triplets = 600
     elif args.dataset == 'vcoco':
@@ -129,13 +125,8 @@
     dataset = DataFactory(name='hicodet', partition=args.partitions[0], data_root=args.data_root)
     args.num_verbs = 117
     args.num_triplets = 600
-<<<<<<< HEAD
     object_to_target = dataset.dataset.object_to_verb
     upt = build_detector(args, object_to_target)
-=======
-    triplet_to_obj = np.asarray(dataset.dataset.class_corr)[:, 1].tolist()
-    upt = build_detector(args, triplet_to_obj)
->>>>>>> ba6623fa
     if args.eval:
         upt.eval()
 
